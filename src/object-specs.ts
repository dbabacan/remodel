/**
 * Copyright (c) 2016-present, Facebook, Inc.
 * All rights reserved.
 *
 * This source code is licensed under the BSD-style license found in the
 * LICENSE file in the root directory of this source tree. An additional grant
 * of patent rights can be found in the PATENTS file in the same directory.
 */

import CommandLine = require('./commandline');
import Configuration = require('./configuration');
import Either = require('./either');
import Error = require('./error');
import File = require('./file');
import FileFinder = require('./file-finder');
import FileReader = require('./file-reader');
import FileWriter = require('./file-writer');
import FunctionUtils = require('./function-utils');
import List = require('./list');
import Logging = require('./logging');
import LoggingSequenceUtils = require('./logged-sequence-utils');
import Maybe = require('./maybe');
import ObjC = require('./objc');
import ReadFileUtils = require('./file-logged-sequence-read-utils');
import RequirePlugin = require('./require-plugin');
import PathUtils = require('./path-utils');
import PluginInclusionUtils = require('./plugin-inclusion-utils');
import Promise = require('./promise');
import ObjectSpec = require('./object-spec');
import ObjectSpecCreation = require('./object-spec-creation');
import ObjectSpecParser = require('./object-spec-parser');
import WriteFileUtils = require('./file-logged-sequence-write-utils');
import path = require('path');

interface ObjectSpecCreationContext {
  baseClassName:string;
  baseClassLibraryName:Maybe.Maybe<string>;
  diagnosticIgnores:List.List<string>;
  plugins:List.List<ObjectSpec.Plugin>;
  defaultIncludes:List.List<string>;
  prohibitPluginDirectives:Boolean;
}

interface PathAndTypeInfo {
  path: File.AbsoluteFilePath;
  typeInformation: ObjectSpec.Type;
}

function evaluateUnparsedObjectSpecCreationRequest(request:ReadFileUtils.UnparsedObjectCreationRequest):Either.Either<Error.Error[], PathAndTypeInfo> {
  const parseResult:Either.Either<Error.Error[], ObjectSpec.Type> = ObjectSpecParser.parse(File.getContents(request.fileContents));
  return Either.match(function(errors:Error.Error[]) {
    return Either.Left<Error.Error[], PathAndTypeInfo>(errors.map(function(error:Error.Error) { return Error.Error('[' + File.getAbsolutePathString(request.path) + '] ' + Error.getReason(error)); }));
  }, function(foundType:ObjectSpec.Type) {
    return Either.Right<Error.Error[], PathAndTypeInfo>({path:request.path, typeInformation:foundType});
  }, parseResult);
}

function parseValues(either:Either.Either<Error.Error[], ReadFileUtils.UnparsedObjectCreationRequest>):Promise.Future<Logging.Context<Either.Either<Error.Error[], PathAndTypeInfo>>> {
  return Promise.munit(Logging.munit(Either.mbind(evaluateUnparsedObjectSpecCreationRequest, either)));
}

function typeInformationContainingDefaultIncludes(typeInformation:ObjectSpec.Type, defaultIncludes:List.List<string>):ObjectSpec.Type {
  return {
    annotations: typeInformation.annotations,
    attributes: typeInformation.attributes,
    comments: typeInformation.comments,
    excludes: typeInformation.excludes,
    includes: PluginInclusionUtils.includesContainingDefaultIncludes(typeInformation.includes, typeInformation.excludes, defaultIncludes),
    libraryName: typeInformation.libraryName,
    typeLookups: typeInformation.typeLookups,
    typeName: typeInformation.typeName
  };
}

function processObjectSpecCreationRequest(outputPath: Maybe.Maybe<File.AbsoluteFilePath>, future:Promise.Future<Either.Either<Error.Error[], ObjectSpecCreationContext>>, either:Either.Either<Error.Error[], PathAndTypeInfo>):Promise.Future<Logging.Context<Either.Either<Error.Error[], FileWriter.FileWriteRequest>>> {
  return Promise.map(function(creationContextEither:Either.Either<Error.Error[], ObjectSpecCreationContext>) {
    return Logging.munit(Either.mbind(function(pathAndTypeInfo:PathAndTypeInfo) {
      return Either.mbind(function(creationContext:ObjectSpecCreationContext) {
<<<<<<< HEAD
        const request:ObjectSpecCreation.Request = {
          diagnosticIgnores:creationContext.diagnosticIgnores,
          baseClassLibraryName:creationContext.baseClassLibraryName,
          baseClassName:creationContext.baseClassName,
          path:pathAndTypeInfo.path,
          outputPath:outputPath,
          typeInformation:typeInformationContainingDefaultIncludes(pathAndTypeInfo.typeInformation, creationContext.defaultIncludes)
        };

        return ObjectSpecCreation.fileWriteRequest(request, creationContext.plugins);
=======
        if (creationContext.prohibitPluginDirectives && (pathAndTypeInfo.typeInformation.includes.length > 0 || pathAndTypeInfo.typeInformation.excludes.length > 0)) {
          return Either.Left<Error.Error[], FileWriter.FileWriteRequest>([{reason:'includes()/excludes() is disallowed with the --prohibit-plugin-directives flag'}])
        } else {
          const request:ObjectSpecCreation.Request = {
            diagnosticIgnores:creationContext.diagnosticIgnores,
            baseClassLibraryName:creationContext.baseClassLibraryName,
            baseClassName:creationContext.baseClassName,
            path:pathAndTypeInfo.path,
            typeInformation:typeInformationContainingDefaultIncludes(pathAndTypeInfo.typeInformation, creationContext.defaultIncludes)
          };

          return ObjectSpecCreation.fileWriteRequest(request, creationContext.plugins);
        }
>>>>>>> a0116ae7
      }, creationContextEither);
    }, either));
  }, future);
}
 
function pluginsFromPluginConfigs(pluginConfigs:List.List<Configuration.PluginConfig>):Either.Either<Error.Error[], List.List<ObjectSpec.Plugin>> {
  return List.foldr(function(soFar:Either.Either<Error.Error[], List.List<ObjectSpec.Plugin>>, config:Configuration.PluginConfig):Either.Either<Error.Error[], List.List<ObjectSpec.Plugin>> {
    return Either.mbind(function(list:List.List<ObjectSpec.Plugin>):Either.Either<Error.Error[], List.List<ObjectSpec.Plugin>> {
      return Either.map(function(maybePlugin:Maybe.Maybe<ObjectSpec.Plugin>):List.List<ObjectSpec.Plugin> {
        return Maybe.match(function(plugin:ObjectSpec.Plugin) {
                              return List.cons(plugin, list);
                            },function() {
                              return list;
                            }, maybePlugin);
                          }, RequirePlugin.requireObjectSpecPlugin(config.absolutePath));
    }, soFar);
  }, Either.Right<Error.Error[], List.List<ObjectSpec.Plugin>>(List.of<ObjectSpec.Plugin>()), pluginConfigs);
}

function getObjectSpecCreationContext(valueObjectConfigPathFuture:Promise.Future<Maybe.Maybe<File.AbsoluteFilePath>>, configurationContext:Configuration.ConfigurationContext,
  parsedArgs:CommandLine.Arguments):Promise.Future<Either.Either<Error.Error[], ObjectSpecCreationContext>> {
  return Promise.mbind(function(maybePath:Maybe.Maybe<File.AbsoluteFilePath>):Promise.Future<Either.Either<Error.Error[], ObjectSpecCreationContext>> {
    const configFuture:Promise.Future<Either.Either<Error.Error[], Configuration.GenerationConfig>> = Configuration.generateConfig(maybePath, configurationContext);
    return Promise.map(function(either:Either.Either<Error.Error[], Configuration.GenerationConfig>) {
      return Either.mbind(function(configuration:Configuration.GenerationConfig):Either.Either<Error.Error[], ObjectSpecCreationContext> {
        const pluginsEither = pluginsFromPluginConfigs(configuration.pluginConfigs);
        return Either.map(function(plugins:List.List<ObjectSpec.Plugin>):ObjectSpecCreationContext {
          return {
            baseClassName:configuration.baseClassName,
            baseClassLibraryName:configuration.baseClassLibraryName,
            diagnosticIgnores:configuration.diagnosticIgnores,
            plugins:plugins,
            defaultIncludes:List.fromArray<string>(PluginInclusionUtils.includesContainingDefaultIncludes(parsedArgs.includes, parsedArgs.excludes, configuration.defaultIncludes)),
            prohibitPluginDirectives:parsedArgs.prohibitPluginDirectives,
          };
        }, pluginsEither);
      }, either);
    }, configFuture);
  }, valueObjectConfigPathFuture);
}

function valueObjectConfigPathFuture(configFileName:string, requestedPath:File.AbsoluteFilePath, configPathFromArguments:string): Promise.Future<Maybe.Maybe<File.AbsoluteFilePath>> {
  var absoluteValueObjectConfigPath: Promise.Future<Maybe.Maybe<File.AbsoluteFilePath>>;
  if (configPathFromArguments === undefined) {
      absoluteValueObjectConfigPath = FileFinder.findConfig(configFileName, requestedPath);
  } else {
      absoluteValueObjectConfigPath = Promise.munit(Maybe.Just(File.getAbsoluteFilePath(configPathFromArguments)));
  }
  return absoluteValueObjectConfigPath;
}

function outputDirectory(directoryRunFrom:string, outputPath:string):Maybe.Maybe<File.AbsoluteFilePath> {
  if (outputPath === undefined || outputPath === "") {
    return Maybe.Nothing<File.AbsoluteFilePath>();  
  } else {
    return Maybe.Just<File.AbsoluteFilePath>(PathUtils.getAbsolutePathFromDirectoryAndAbsoluteOrRelativePath(File.getAbsoluteFilePath(directoryRunFrom), outputPath));
  }
}

export function generate(directoryRunFrom:string, extension:string, configFileName:string, optionalConfigPath:string, configurationContext:Configuration.ConfigurationContext, parsedArgs:CommandLine.Arguments):Promise.Future<WriteFileUtils.ConsoleOutputResults> {
    const requestedPath:File.AbsoluteFilePath = PathUtils.getAbsolutePathFromDirectoryAndAbsoluteOrRelativePath(File.getAbsoluteFilePath(directoryRunFrom), parsedArgs.givenPath);
    const outputPath:Maybe.Maybe<File.AbsoluteFilePath> = outputDirectory(directoryRunFrom, parsedArgs.outputPath);

    const valueObjectCreationContextFuture = getObjectSpecCreationContext(valueObjectConfigPathFuture(configFileName, requestedPath, optionalConfigPath), configurationContext, parsedArgs);

    const readFileSequence = ReadFileUtils.loggedSequenceThatReadsFiles(requestedPath, extension);

    const parsedSequence = LoggingSequenceUtils.mapLoggedSequence(readFileSequence,
                                                                  parseValues);

    const pluginProcessedSequence = LoggingSequenceUtils.mapLoggedSequence(parsedSequence,
                                                                           FunctionUtils.pApply2f3(outputPath, valueObjectCreationContextFuture, processObjectSpecCreationRequest));

    return WriteFileUtils.evaluateObjectFileWriteRequestSequence(parsedArgs, pluginProcessedSequence);
}<|MERGE_RESOLUTION|>--- conflicted
+++ resolved
@@ -76,18 +76,6 @@
   return Promise.map(function(creationContextEither:Either.Either<Error.Error[], ObjectSpecCreationContext>) {
     return Logging.munit(Either.mbind(function(pathAndTypeInfo:PathAndTypeInfo) {
       return Either.mbind(function(creationContext:ObjectSpecCreationContext) {
-<<<<<<< HEAD
-        const request:ObjectSpecCreation.Request = {
-          diagnosticIgnores:creationContext.diagnosticIgnores,
-          baseClassLibraryName:creationContext.baseClassLibraryName,
-          baseClassName:creationContext.baseClassName,
-          path:pathAndTypeInfo.path,
-          outputPath:outputPath,
-          typeInformation:typeInformationContainingDefaultIncludes(pathAndTypeInfo.typeInformation, creationContext.defaultIncludes)
-        };
-
-        return ObjectSpecCreation.fileWriteRequest(request, creationContext.plugins);
-=======
         if (creationContext.prohibitPluginDirectives && (pathAndTypeInfo.typeInformation.includes.length > 0 || pathAndTypeInfo.typeInformation.excludes.length > 0)) {
           return Either.Left<Error.Error[], FileWriter.FileWriteRequest>([{reason:'includes()/excludes() is disallowed with the --prohibit-plugin-directives flag'}])
         } else {
@@ -96,12 +84,12 @@
             baseClassLibraryName:creationContext.baseClassLibraryName,
             baseClassName:creationContext.baseClassName,
             path:pathAndTypeInfo.path,
+            outputPath:outputPath,
             typeInformation:typeInformationContainingDefaultIncludes(pathAndTypeInfo.typeInformation, creationContext.defaultIncludes)
           };
 
           return ObjectSpecCreation.fileWriteRequest(request, creationContext.plugins);
         }
->>>>>>> a0116ae7
       }, creationContextEither);
     }, either));
   }, future);
