--- conflicted
+++ resolved
@@ -22,13 +22,10 @@
   interestedLoggingTypes:List.List<Logging.LoggingType>;
   minimalLevel:number;
   dryRun:boolean;
-<<<<<<< HEAD
   outputPath:string;
-=======
   includes:string[];
   excludes:string[];
   prohibitPluginDirectives:boolean;
->>>>>>> a0116ae7
 }
 
 const VERBOSE_FLAG:string = 'verbose';
@@ -36,13 +33,10 @@
 const DEBUG_LOGGING_FLAG:string = 'debug';
 const SILENT_LOGGING_FLAG:string = 'silent';
 const DRY_RUN_FLAG:string = 'dry-run';
-<<<<<<< HEAD
 const OUTPUT_PATH:string = 'output-path';
-=======
 const INCLUDE:string = 'include';
 const EXCLUDE:string = 'exclude';
 const PROHIBIT_PLUGIN_DIRECTIVES_FLAG:string = 'prohibit-plugin-directives';
->>>>>>> a0116ae7
 
 const ADT_CONFIG_PATH:string = 'adt-config-path';
 const VALUE_OBJECT_CONFIG_PATH:string = 'value-object-config-path';
@@ -72,13 +66,8 @@
 
 export function parseArgs(args:string[]):Maybe.Maybe<Arguments> {
   const opts = {
-<<<<<<< HEAD
-    boolean:[VERBOSE_FLAG, PERF_LOGGING_FLAG, DEBUG_LOGGING_FLAG, SILENT_LOGGING_FLAG, DRY_RUN_FLAG],
-    string:[ADT_CONFIG_PATH, VALUE_OBJECT_CONFIG_PATH, OBJECT_CONFIG_PATH, OUTPUT_PATH]
-=======
     boolean:[VERBOSE_FLAG, PERF_LOGGING_FLAG, DEBUG_LOGGING_FLAG, SILENT_LOGGING_FLAG, DRY_RUN_FLAG, PROHIBIT_PLUGIN_DIRECTIVES_FLAG],
-    string:[ADT_CONFIG_PATH, VALUE_OBJECT_CONFIG_PATH, OBJECT_CONFIG_PATH, INCLUDE, EXCLUDE],
->>>>>>> a0116ae7
+    string:[ADT_CONFIG_PATH, VALUE_OBJECT_CONFIG_PATH, OBJECT_CONFIG_PATH, INCLUDE, EXCLUDE, OUTPUT_PATH],
   };
   const parsedArgs = minimist(args, opts);
   if (parsedArgs._.length === 0) {
@@ -92,13 +81,10 @@
       interestedLoggingTypes:interestedTypesForArgs(parsedArgs),
       minimalLevel:parsedArgs[VERBOSE_FLAG] ? 1 : 10,
       dryRun:parsedArgs[DRY_RUN_FLAG],
-<<<<<<< HEAD
       outputPath:parsedArgs[OUTPUT_PATH],
-=======
       includes:sanitizeArrayArg(parsedArgs[INCLUDE]),
       excludes:sanitizeArrayArg(parsedArgs[EXCLUDE]),
       prohibitPluginDirectives:parsedArgs[PROHIBIT_PLUGIN_DIRECTIVES_FLAG],
->>>>>>> a0116ae7
     });
   }
 }